import numpy as np
import torch
from torch import nn
from functools import wraps
import time
import torch.autograd.profiler as profiler
from torch import multiprocessing
from fairmotion.models.transformer import PositionalEncoding

<<<<<<< HEAD
TIMING_LOGS_VERBOSITY_LEVEL = 19 # all logs >= this verbosity will print
RUNTIMES = [] # this is a bad idea, but I'm doing it anyway because it makes sorting convenient

def get_runtime(classname=None, verbosity_level=5):
    def get_runtime_noarg(func):
        @wraps(func)
        def wrapped(*args, **kwargs):
            if verbosity_level < TIMING_LOGS_VERBOSITY_LEVEL:
                return func(*args, **kwargs)
            start = time.time()
            ret = func(*args, **kwargs)
            end = time.time()
            func_name = func.__name__
            if classname is not None:
                func_name = classname + '.' + func_name
            RUNTIMES.append((end-start, func_name))
            # print('"{}" took {:.4f} secs to execute\n'.format(func_name, (end - start)))
            return ret
        return wrapped
    return get_runtime_noarg

@get_runtime(verbosity_level=3)
def convert_joints_from_3d_to_4d(tensor, N,M):
=======

def convert_joints_from_3d_to_4d(tensor, N, M):
>>>>>>> c5baee45
    '''
    input shape: (B, T, N*M) (ie. batch, seq_len, input_dim)
    output shape: (B, T, N, M)
    '''
    return tensor.reshape(tensor.shape[0], tensor.shape[1], tensor.shape[2] // M, tensor.shape[2] // N)

@get_runtime(verbosity_level=3)
def convert_joints_from_4d_to_3d(tensor, N, M):
    '''
    input shape: (B, T, N, M) (ie. batch, seq_len, input_dim)
    output shape: (B, T, N*M)
    '''   
    return tensor.reshape(tensor.shape[0], tensor.shape[1], tensor.shape[2] * tensor.shape[3])

class SpatioTemporalTransformer(nn.Module):

    def __init__(self, N, D, M=9, L=4, dropout_rate=0.1, num_heads=4, feedforward_size=256, input_len=120, pred_len=24):
        """
        :param N: The number of joints that are in each pose in
        the input.
        :param D: The size of the initial joint embeddings.
        """
        super(SpatioTemporalTransformer, self).__init__()

        self.embedding_layer = JointEmbeddingLayer(N, D, M)
        self.position_encoding_layer = PositionalEncoding(N*D, dropout_rate)
        self.attention_layers = nn.Sequential(
                                    *[AttentionLayer(D, N, num_heads, dropout_rate, feedforward_size) for _ in range(L)])

        # one last linear layer (not sure what shapes to do yet)
        self.final_linear_layer = nn.Linear(D, M)
        # prediction projection? Need output to be of certain length
        self.prediction_layer = nn.Linear(input_len, pred_len)

        self.N = N
        self.D = D
        self.M = M

    @get_runtime("SpatioTemporalTransformer")
    def forward(self, inputs):
        embeddings = self.position_encoding_layer(self.embedding_layer(inputs))

        #reverse batch and sequence length for attention layers because 
        # nn.MultiheadAttention expects input of (T, B, N*D)
        embeddings = embeddings.permute(1,0, 2)

        out = self.attention_layers(embeddings)

        out = convert_joints_from_3d_to_4d(out, self.N, self.D)
        out = self.final_linear_layer(out)
        out = convert_joints_from_4d_to_3d(out, self.N, self.M)

        # Transpose back into (B, T, H)
        out = out.permute(1, 0, 2)
        out += inputs # residual layer

        # project to desired output length
        out = out.permute(0, 2, 1)
        out = self.prediction_layer(out)
        out = out.permute(0, 2, 1)

        return out

    def init_weights(self):
        '''
        No ide if this is right - copied from other models
        '''
        for name, param in self.named_parameters():
            nn.init.uniform_(param.data, -0.08, 0.08)


class JointEmbeddingLayer(nn.Module):
    
    def __init__(self, N, D, M=9):
        """Transforms joint space M to embedding space D. Each joint has its own weights."""
        super(JointEmbeddingLayer, self).__init__()

        # I do the W and bias initialization like this to ensure that the weights 
        # are initialized exactly like Pytorch does it.
        linears = [nn.Linear(in_features=M, out_features=D) for _ in range(N)]
        self.W = nn.Parameter(torch.stack([lin.weight for lin in linears]).permute(0,2,1), requires_grad=True)
        self.bias = nn.Parameter(torch.stack([lin.bias for lin in linears]).unsqueeze(0).unsqueeze(0), requires_grad=True)

        # Saving these because they are helpful for reshaping inputs / outputs
        self.M = M
        self.N = N

    @get_runtime("JointEmbeddingLayer")
    def forward(self, inputs):
        """
        input shape: (B, T, N*M) (ie. batch, seq_len, input_dim)
        output shape: (B, T, N*D) 
        """
        inputs = convert_joints_from_3d_to_4d(inputs, self.N, self.M)
        out = torch.einsum("btnm,nmd->btnd", inputs, self.W) + self.bias
        return convert_joints_from_4d_to_3d(out, self.N, self.M)

class AttentionLayer(nn.Module):

    def __init__(self, embed_dim, num_joints, num_heads, dropout_rate=0.1, feedforward_size=256):
        """The core module with both spatial attention module and 
           temporal attention model embedded within it.
        """
        super(AttentionLayer, self).__init__()
        self.spatial_attention = SpatialAttentionLayer(
                                    embed_dim,
                                    N=num_joints,
                                    H=num_heads,
                                    dropout_rate=dropout_rate
                                )
        self.temporal_attention = TemporalAttentionLayer(
                                    embed_dim,
                                    N=num_joints,
                                    H=num_heads,
                                    dropout_rate=dropout_rate
                                )

        # two layer feedforward
        self.linear1 = nn.Linear(embed_dim, feedforward_size)
        self.linear2 = nn.Linear(feedforward_size, embed_dim)

        self.layer_norm = nn.LayerNorm(embed_dim*num_joints)
        self.layer_norm_small = nn.LayerNorm(embed_dim)
        self.dropout = nn.Dropout(dropout_rate)

        self.N = num_joints
        self.D = embed_dim

    @get_runtime("AttentionLayer")
    def forward(self, inputs):
        """
        :param inputs: shape (T, B, H)
        :returns out: shape (T, B, H)
        """
        
        # these are obviously not right, just putting this in here as placeholders for now in this form so it 
        # feeds-forward without error
        spatial_out = self.spatial_attention.forward(inputs)
        spatial_out += inputs # residual layer
        spatial_out = self.layer_norm(spatial_out)

        temporal_out = self.temporal_attention.forward(inputs)
        temporal_out += inputs #residual layer  
        temporal_out = self.layer_norm(temporal_out)

        attention_out = spatial_out + temporal_out

        attention_out = convert_joints_from_3d_to_4d(attention_out, self.N, self.D)

        out = self.linear1(attention_out)
        out = torch.relu(out) # Relu is used here as described in "Attention is All You Need"
        out = self.linear2(out)

        out = self.dropout(out)
        out += attention_out # residual layer
        out = self.layer_norm_small(out)

        out = convert_joints_from_4d_to_3d(out, self.N, self.D)

        return out


class SpatialAttentionLayer(nn.Module):
    '''
    K and V are shared across joints
    Q is joint specific
    '''
    def __init__(self, D, H=8, N=20, dropout_rate=0.1):
        """
        F = D / H = D / 8
        """
        super(SpatialAttentionLayer, self).__init__()
        self.N = N
        self.D = D
        self.F = int(D / H)
        # These heads are shared across timesteps
        # so below for each timestep T, we are using the same set of "heads"
        self.heads = nn.ModuleList([SpatialAttentionHead(N, D, self.F) for _ in range(H)])
        self.dropout = nn.Dropout(dropout_rate)

    @get_runtime("SpatialAttentionLayer")
    def forward(self, inputs):
        '''
        inputs:
            (T, B, N*D)
        Returns:
            (T, B, N*D)
        '''
        T, B, _ = inputs.size()
        inputs = inputs.reshape(T, B, self.N, self.D)
        outputs = []

        for i in range(T):
            timestep_inputs = inputs[i]
            attns = []
            for head in self.heads:
                attn = head.forward(timestep_inputs)
                attns.append(attn)
            # each attn is (B, N, F)
            # Concatenate results back to (B, N, D)
            all_heads = torch.cat(attns, -1)
            # flatten --> (B, N*D)
            all_heads = torch.flatten(all_heads, start_dim=1)
            outputs.append(all_heads)
        # Combine each timestep's (N, D) back to get (T, N*D)
        all_attentions = torch.stack(outputs, -1)
        # permute to return (T, B, N*D)
        all_attentions = all_attentions.permute(2, 0, 1)
        # dropout
        all_attentions = self.dropout(all_attentions)
        return all_attentions


class SpatialAttentionHead(nn.Module):

    def __init__(self, N, D, F):
        """One of the heads in the SpatialAttentionLayer
        """
        super(SpatialAttentionHead, self).__init__()
        self.D = D
        self.F = F
        self.sqrt_F = np.sqrt(self.F)
        self.k = nn.Linear(D, F)
        self.v = nn.Linear(D, F)
        # Each joint has its own weights
        self.joint_Qs = nn.ModuleList([nn.Linear(D, F) for _ in range(N)])
        self.softmax = nn.Softmax(dim=2)

    @get_runtime("SpatialAttentionHead", verbosity_level=4)
    def forward(self, inputs):
        '''
        inputs: (B, N, D)
        Equation (5)

        Each head shall return (N, F)
        '''
        k_outputs = self.k(inputs)
        v_outputs = self.v(inputs)
        q_outputs = []
        i = 0
        for q in self.joint_Qs:
            q_outputs.append(q(inputs[:, i, :]))
            i += 1
        q_outputs = torch.stack(q_outputs, -1)
        q_outputs = q_outputs.permute(0, 2, 1)

        attn = torch.matmul(
            q_outputs, k_outputs.transpose(-2, -1)) / self.sqrt_F
        attn = self.softmax(attn)
        # head = A*V (B, N, F)
        attn = torch.matmul(attn, v_outputs)
        return attn


class TemporalAttentionLayer(nn.Module):
    '''
    '''
    def __init__(self, D, H=8, N=20, dropout_rate=0.1):
        """
        F = D / H = D / 8
        """
        super(TemporalAttentionLayer, self).__init__()
        self.N = N
        self.D = D
        # Each joint uses a separate MHA
        self.MHAs = nn.ModuleList([nn.MultiheadAttention(D, H) for _ in range(N)])
        self.dropout = nn.Dropout(dropout_rate)
        # Maybe consider passing the "device"
        # variable all the way from train.py
        self.device = "cuda" if torch.cuda.is_available() else "cpu"

    @get_runtime("TemporalAttentionLayer")
    def forward(self, inputs):
        '''
        inputs:
            (T, B, N*D)
        Returns:
            (T, B, N*D)
        '''
        T, B, _ = inputs.size()

        inputs = inputs.reshape(T, B, self.N, self.D)
        # mask of dimension (T, D), with 1s in lower triangle
        # and zeros else where
        attn_mask = torch.ones(T, T).to(self.device)
        attn_mask = torch.tril(attn_mask, diagonal=-1)
        outputs = []
        for i in range(self.N):
            # joint_inputs grabs (T, B, D) for joint i
            joint_inputs = inputs[:, :, i, :]
            mha = self.MHAs[i]
            # attn_mask prevents information leak from future time steps
            joint_outputs, joint_outputs_weights = mha(
                joint_inputs, joint_inputs, joint_inputs, attn_mask=attn_mask)
            outputs.append(joint_outputs)
        # Combine each joint's (T, D) back to get (T, N*D)
        all_attentions = torch.cat(outputs, -1)
        # dropout
        all_attentions = self.dropout(all_attentions)
        return all_attentions



# Quick test code for sanity checking
if __name__ == '__main__':

    print(torch.cuda.get_device_name(0))
    
    N = 24
    M = 9
    D = 64
    T = 12
    B = 124
    x = torch.rand(B, T, N*M)

    model = SpatioTemporalTransformer(N,D, num_heads=4, L=4, feedforward_size=128)

    # x = torch.rand(B, N*M, T)

    import time
    start = time.time()

    y = model(x)

    
    print("forward time: ", time.time() - start)
    print(x.shape)
    print(y.shape) # B, T, N*D
    loss = y.sum()

    start = time.time()
    loss.backward()
    print('backward time', time.time() -start)

    # picking a few modules randomely within the model to ensure 
    # they have grad. ".grad" will give a warning or error if we did something 
    # wrong.
    #print(model.attention_layers[0].linear1.weight.grad.shape)
    print(model.embedding_layer.W.grad.shape)

    param_count = 0
    for parameter in model.parameters():
        param_count += parameter.numel()
    print('param count', param_count)
    
    # print("Q,K,V weights for temporal attention stacked")
    # print(model.attention_layers[0].temporal_attention.in_proj_weight.shape

    RUNTIMES.sort()
    for runtime, name in RUNTIMES:
        print('"{}" took {:.4f} secs to execute'.format(name, runtime))
    
<|MERGE_RESOLUTION|>--- conflicted
+++ resolved
@@ -7,7 +7,6 @@
 from torch import multiprocessing
 from fairmotion.models.transformer import PositionalEncoding
 
-<<<<<<< HEAD
 TIMING_LOGS_VERBOSITY_LEVEL = 19 # all logs >= this verbosity will print
 RUNTIMES = [] # this is a bad idea, but I'm doing it anyway because it makes sorting convenient
 
@@ -31,10 +30,6 @@
 
 @get_runtime(verbosity_level=3)
 def convert_joints_from_3d_to_4d(tensor, N,M):
-=======
-
-def convert_joints_from_3d_to_4d(tensor, N, M):
->>>>>>> c5baee45
     '''
     input shape: (B, T, N*M) (ie. batch, seq_len, input_dim)
     output shape: (B, T, N, M)
